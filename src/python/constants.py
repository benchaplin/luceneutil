--- conflicted
+++ resolved
@@ -67,15 +67,10 @@
 if 'JAVAC_EXE' not in globals():
   JAVAC_EXE = 'javac'
 if 'JAVA_COMMAND' not in globals():
-<<<<<<< HEAD
-  JAVA_COMMAND = '%s -server -Xms2g -Xmx2g -XX:-UseTieredCompilation -XX:+HeapDumpOnOutOfMemoryError -Xbatch' % JAVA_EXE
+  JAVA_COMMAND = '%s -server -Xms2g -Xmx2g -XX:-TieredCompilation -XX:+HeapDumpOnOutOfMemoryError -Xbatch' % JAVA_EXE
 else:
   print('use java command %s' % JAVA_COMMAND)
-  
-=======
-  JAVA_COMMAND = '%s -server -Xms2g -Xmx2g -XX:-TieredCompilation -Xbatch' % JAVA_EXE
 
->>>>>>> ee9d2233
 JRE_SUPPORTS_SERVER_MODE = True
 INDEX_NUM_THREADS = 1
 SEARCH_NUM_THREADS = 2
