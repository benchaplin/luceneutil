package perf;

/**
 * Licensed to the Apache Software Foundation (ASF) under one or more
 * contributor license agreements.  See the NOTICE file distributed with
 * this work for additional information regarding copyright ownership.
 * The ASF licenses this file to You under the Apache License, Version 2.0
 * (the "License"); you may not use this file except in compliance with
 * the License.  You may obtain a copy of the License at
 *
 *     http://www.apache.org/licenses/LICENSE-2.0
 *
 * Unless required by applicable law or agreed to in writing, software
 * distributed under the License is distributed on an "AS IS" BASIS,
 * WITHOUT WARRANTIES OR CONDITIONS OF ANY KIND, either express or implied.
 * See the License for the specific language governing permissions and
 * limitations under the License.
 */

import java.io.File;
import java.util.HashMap;
import java.util.HashSet;
import java.util.Locale;
import java.util.Map;
import java.util.Random;
import java.util.Set;

import org.apache.lucene.analysis.Analyzer;
import org.apache.lucene.analysis.en.EnglishAnalyzer;
import org.apache.lucene.analysis.shingle.ShingleAnalyzerWrapper;
import org.apache.lucene.analysis.standard.StandardAnalyzer;
import org.apache.lucene.analysis.util.CharArraySet;
import org.apache.lucene.codecs.Codec;
import org.apache.lucene.codecs.DocValuesFormat;
import org.apache.lucene.codecs.PostingsFormat;
import org.apache.lucene.codecs.lucene46.Lucene46Codec;
import org.apache.lucene.facet.FacetsConfig;
import org.apache.lucene.facet.taxonomy.TaxonomyWriter;
import org.apache.lucene.facet.taxonomy.directory.DirectoryTaxonomyWriter;
import org.apache.lucene.index.ConcurrentMergeScheduler;
import org.apache.lucene.index.IndexWriter;
import org.apache.lucene.index.IndexWriterConfig;
import org.apache.lucene.index.LogByteSizeMergePolicy;
import org.apache.lucene.index.LogDocMergePolicy;
import org.apache.lucene.index.LogMergePolicy;
import org.apache.lucene.index.NoDeletionPolicy;
import org.apache.lucene.index.NoMergePolicy;
import org.apache.lucene.index.Term;
import org.apache.lucene.index.TieredMergePolicy;
import org.apache.lucene.store.Directory;
import org.apache.lucene.util.InfoStream;
import org.apache.lucene.util.PrintStreamInfoStream;
import org.apache.lucene.util.Version;

import perf.IndexThreads.Mode;

// javac -Xlint:deprecation -cp ../modules/analysis/build/common/classes/java:build/classes/java:build/classes/test-framework:build/classes/test:build/contrib/misc/classes/java perf/Indexer.java perf/LineFileDocs.java

public final class Indexer {

  public static void main(String[] clArgs) throws Exception {

    StatisticsHelper stats = new StatisticsHelper();
    stats.startStatistics();
    try {
      _main(clArgs);
    } finally {
      stats.stopStatistics();
    }
  }

  private static void _main(String[] clArgs) throws Exception {

    Args args = new Args(clArgs);

    // EG: -facets Date -facets characterCount ...
    FacetsConfig facetsConfig = new FacetsConfig();
    facetsConfig.setHierarchical("Date", true);
    final Set<String> facetFields = new HashSet<String>();
    if (args.hasArg("-facets")) {
      for(String arg : args.getStrings("-facets")) {
        facetFields.add(arg);
      }
    }

    final String dirImpl = args.getString("-dirImpl");
    final String dirPath = args.getString("-indexPath") + "/index";

    final Directory dir;
    OpenDirectory od = OpenDirectory.get(dirImpl);

    dir = od.open(new File(dirPath));

    final String analyzer = args.getString("-analyzer");
    final Analyzer a;
    if (analyzer.equals("EnglishAnalyzer")) {
      a = new EnglishAnalyzer(Version.LUCENE_5_0);
    } else if (analyzer.equals("StandardAnalyzer")) {
      a = new StandardAnalyzer(Version.LUCENE_5_0);
    } else if (analyzer.equals("StandardAnalyzerNoStopWords")) {
      a = new StandardAnalyzer(Version.LUCENE_5_0, CharArraySet.EMPTY_SET);
    } else if (analyzer.equals("ShingleStandardAnalyzer")) {
      a = new ShingleAnalyzerWrapper(new StandardAnalyzer(Version.LUCENE_5_0),
                                     2, 2);
    } else if (analyzer.equals("ShingleStandardAnalyzerNoStopWords")) {
      a = new ShingleAnalyzerWrapper(new StandardAnalyzer(Version.LUCENE_5_0, CharArraySet.EMPTY_SET),
                                     2, 2);
    } else {
      throw new RuntimeException("unknown analyzer " + analyzer);
    } 

    final String lineFile = args.getString("-lineDocsFile");

    // -1 means all docs in the line file:
    final int docCountLimit = args.getInt("-docCountLimit");
    final int numThreads = args.getInt("-threadCount");

    final boolean doForceMerge = args.getFlag("-forceMerge");
    final boolean verbose = args.getFlag("-verbose");

    final double ramBufferSizeMB = args.getDouble("-ramBufferMB");
    final int maxBufferedDocs = args.getInt("-maxBufferedDocs");

    final String defaultPostingsFormat = args.getString("-postingsFormat");
    final boolean doDeletions = args.getFlag("-deletions");
    final boolean printDPS = args.getFlag("-printDPS");
    final boolean waitForMerges = args.getFlag("-waitForMerges");
    final String mergePolicy = args.getString("-mergePolicy");
    final Mode mode;
    if (args.hasArg("-update")) {
    	mode = Mode.UPDATE;
    } else {
    	mode = Mode.valueOf(args.getString("-mode", "update").toUpperCase(Locale.ROOT));
    }
    final boolean doUpdate = args.getFlag("-update");
    final String idFieldPostingsFormat = args.getString("-idFieldPostingsFormat");
    final boolean addGroupingFields = args.getFlag("-grouping");
    final boolean useCFS = args.getFlag("-cfs");
    final boolean storeBody = args.getFlag("-store");
    final boolean tvsBody = args.getFlag("-tvs");
    final boolean bodyPostingsOffsets = args.getFlag("-bodyPostingsOffsets");
    final int maxConcurrentMerges = args.getInt("-maxConcurrentMerges");
    final boolean addDVFields = args.getFlag("-dvfields");
    final boolean doRandomCommit = args.getFlag("-randomCommit");

    final String facetDVFormatName;
    if (facetFields.isEmpty()) {
      facetDVFormatName = "Lucene45";
    } else {
      facetDVFormatName = args.getString("-facetDVFormat");
    }

    if (addGroupingFields && docCountLimit == -1) {
    	a.close();
      throw new RuntimeException("cannot add grouping fields unless docCount is set");
    }

    args.check();

    System.out.println("Dir: " + dirImpl);
    System.out.println("Index path: " + dirPath);
    System.out.println("Analyzer: " + analyzer);
    System.out.println("Line file: " + lineFile);
    System.out.println("Doc count limit: " + (docCountLimit == -1 ? "all docs" : ""+docCountLimit));
    System.out.println("Threads: " + numThreads);
    System.out.println("Force merge: " + (doForceMerge ? "yes" : "no"));
    System.out.println("Verbose: " + (verbose ? "yes" : "no"));
    System.out.println("RAM Buffer MB: " + ramBufferSizeMB);
    System.out.println("Max buffered docs: " + maxBufferedDocs);
    System.out.println("Default postings format: " + defaultPostingsFormat);
    System.out.println("Do deletions: " + (doDeletions ? "yes" : "no"));
    System.out.println("Wait for merges: " + (waitForMerges ? "yes" : "no"));
    System.out.println("Merge policy: " + mergePolicy);
    System.out.println("Update: " + doUpdate);
    System.out.println("ID field postings format: " + idFieldPostingsFormat);
    System.out.println("Add grouping fields: " + (addGroupingFields ? "yes" : "no"));
    System.out.println("Compound file format: " + (useCFS ? "yes" : "no"));
    System.out.println("Store body field: " + (storeBody ? "yes" : "no"));
    System.out.println("Term vectors for body field: " + (tvsBody ? "yes" : "no"));
    System.out.println("Facet DV Format: " + facetDVFormatName);
    System.out.println("Facet fields: " + facetFields);
    System.out.println("Body postings offsets: " + (bodyPostingsOffsets ? "yes" : "no"));
    System.out.println("Max concurrent merges: " + maxConcurrentMerges);
    System.out.println("Add DocValues fields: " + addDVFields);
    
    if (verbose) {
      InfoStream.setDefault(new PrintStreamInfoStream(System.out));
    }

    final IndexWriterConfig iwc = new IndexWriterConfig(Version.LUCENE_5_0, a);

    iwc.setMaxThreadStates(numThreads);

    if (doUpdate) {
      iwc.setOpenMode(IndexWriterConfig.OpenMode.APPEND);
    } else {
      iwc.setOpenMode(IndexWriterConfig.OpenMode.CREATE);
    }

    iwc.setMaxBufferedDocs(maxBufferedDocs);
    iwc.setRAMBufferSizeMB(ramBufferSizeMB);

    // So flushed segments do/don't use CFS:
    iwc.setUseCompoundFile(useCFS);

    // Increase number of concurrent merges since we are on SSD:
    ConcurrentMergeScheduler cms = new ConcurrentMergeScheduler();
    iwc.setMergeScheduler(cms);
    cms.setMaxMergesAndThreads(maxConcurrentMerges, maxConcurrentMerges);

    final LogMergePolicy mp;
    if (mergePolicy.equals("LogDocMergePolicy")) {
      mp = new LogDocMergePolicy();
    } else if (mergePolicy.equals("LogByteSizeMergePolicy")) {
      mp = new LogByteSizeMergePolicy();
    } else if (mergePolicy.equals("NoMergePolicy")) {
<<<<<<< HEAD
      final MergePolicy nmp = NoMergePolicy.INSTANCE;
      iwc.setMergePolicy(nmp);
=======
      iwc.setMergePolicy(NoMergePolicy.INSTANCE);
>>>>>>> 36a605e0
      mp = null;
    } else if (mergePolicy.equals("TieredMergePolicy")) {
      final TieredMergePolicy tmp = new TieredMergePolicy();
      iwc.setMergePolicy(tmp);
      tmp.setMaxMergedSegmentMB(1000000.0);
      tmp.setNoCFSRatio(useCFS ? 1.0 : 0.0);
      mp = null;
    } else {
      throw new RuntimeException("unknown MergePolicy " + mergePolicy);
    }

    if (mp != null) {
      iwc.setMergePolicy(mp);
      mp.setNoCFSRatio(useCFS ? 1.0 : 0.0);
    }

    // Keep all commit points:
    if (doDeletions || doForceMerge) {
      iwc.setIndexDeletionPolicy(NoDeletionPolicy.INSTANCE);
    }
    
    final Codec codec = new Lucene46Codec() {
        @Override
        public PostingsFormat getPostingsFormatForField(String field) {
          return PostingsFormat.forName(field.equals("id") ?
                                        idFieldPostingsFormat : defaultPostingsFormat);
        }

        private final DocValuesFormat facetsDVFormat = DocValuesFormat.forName(facetDVFormatName);
        //private final DocValuesFormat lucene42DVFormat = DocValuesFormat.forName("Lucene42");
        //private final DocValuesFormat diskDVFormat = DocValuesFormat.forName("Disk");
//        private final DocValuesFormat lucene45DVFormat = DocValuesFormat.forName("Lucene45");
        private final DocValuesFormat directDVFormat = DocValuesFormat.forName("Direct");

        @Override
        public DocValuesFormat getDocValuesFormatForField(String field) {
          if (facetFields.contains(field)) {
            return facetsDVFormat;
            //} else if (field.equals("$facets_sorted_doc_values")) {
            //return diskDVFormat;
          } else {
            return directDVFormat;
          }
        }
      };

    iwc.setCodec(codec);

    System.out.println("IW config=" + iwc);

    final IndexWriter w = new IndexWriter(dir, iwc);
    final TaxonomyWriter taxoWriter;
    if (!facetFields.isEmpty()) {
      taxoWriter = new DirectoryTaxonomyWriter(od.open(new File(args.getString("-indexPath"), "facets")),
                                               IndexWriterConfig.OpenMode.CREATE);
    } else {
      taxoWriter = null;
    }

    // Fixed seed so group field values are always consistent:
    final Random random = new Random(17);

    LineFileDocs lineFileDocs = new LineFileDocs(lineFile, false, storeBody, tvsBody, bodyPostingsOffsets, false, taxoWriter, facetFields, facetsConfig, addDVFields);
    IndexThreads threads = new IndexThreads(random, w, lineFileDocs, numThreads, docCountLimit, addGroupingFields, printDPS, mode, -1.0f, null);

    System.out.println("\nIndexer: start");
    final long t0 = System.currentTimeMillis();

    threads.start();

    while (!threads.done()) {
      Thread.sleep(100);
      
      // Commits once per minute on average:
      if (doRandomCommit && random.nextInt(600) == 17) {
        w.commit();
      }
    }

    threads.stop();

    final long t1 = System.currentTimeMillis();
    System.out.println("\nIndexer: indexing done (" + (t1-t0) + " msec); total " + w.maxDoc() + " docs");
    // if we update we can not tell how many docs
    if (!doUpdate && docCountLimit != -1 && w.maxDoc() != docCountLimit) {
      throw new RuntimeException("w.maxDoc()=" + w.maxDoc() + " but expected " + docCountLimit);
    }
    if (threads.failed.get()) {
      throw new RuntimeException("exceptions during indexing");
    }


    final long t2;
    if (waitForMerges) {
      w.waitForMerges();
      t2 = System.currentTimeMillis();
      System.out.println("\nIndexer: waitForMerges done (" + (t2-t1) + " msec)");
    } else {
      t2 = System.currentTimeMillis();
    }

    final Map<String,String> commitData = new HashMap<String,String>();
    commitData.put("userData", "multi");
    w.setCommitData(commitData);
    w.commit();
    final long t3 = System.currentTimeMillis();
    System.out.println("\nIndexer: commit multi (took " + (t3-t2) + " msec)");

    if (doForceMerge) {
      w.forceMerge(1);
      final long t4 = System.currentTimeMillis();
      System.out.println("\nIndexer: force merge done (took " + (t4-t3) + " msec)");

      commitData.put("userData", "single");
      w.setCommitData(commitData);
      w.commit();
      final long t5 = System.currentTimeMillis();
      System.out.println("\nIndexer: commit single done (took " + (t5-t4) + " msec)");
    }

    if (doDeletions) {
      final long t5 = System.currentTimeMillis();
      // Randomly delete 5% of the docs
      final Set<Integer> deleted = new HashSet<Integer>();
      final int maxDoc = w.maxDoc();
      final int toDeleteCount = (int) (maxDoc * 0.05);
      System.out.println("\nIndexer: delete " + toDeleteCount + " docs");
      while(deleted.size() < toDeleteCount) {
        final int id = random.nextInt(maxDoc);
        if (!deleted.contains(id)) {
          deleted.add(id);
          w.deleteDocuments(new Term("id", LineFileDocs.intToID(id)));
        }
      }
      final long t6 = System.currentTimeMillis();
      System.out.println("\nIndexer: deletes done (took " + (t6-t5) + " msec)");

      commitData.put("userData", doForceMerge ? "delsingle" : "delmulti");
      w.setCommitData(commitData);
      w.commit();
      final long t7 = System.currentTimeMillis();
      System.out.println("\nIndexer: commit delmulti done (took " + (t7-t6) + " msec)");

      if (doUpdate || w.numDocs() != maxDoc - toDeleteCount) {
        throw new RuntimeException("count mismatch: w.numDocs()=" + w.numDocs() + " but expected " + (maxDoc - toDeleteCount));
      }
    }

    if (taxoWriter != null) {
      System.out.println("Taxonomy has " + taxoWriter.getSize() + " ords");
      taxoWriter.commit();
      taxoWriter.close();
    }

    System.out.println("\nIndexer: at close: " + w.segString());
    final long tCloseStart = System.currentTimeMillis();
    w.shutdown(waitForMerges);
    System.out.println("\nIndexer: close took " + (System.currentTimeMillis() - tCloseStart) + " msec");
    dir.close();
    final long tFinal = System.currentTimeMillis();
    System.out.println("\nIndexer: finished (" + (tFinal-t0) + " msec)");
    System.out.println("\nIndexer: net bytes indexed " + threads.getBytesIndexed());
    System.out.println("\nIndexer: " + (threads.getBytesIndexed()/1024./1024./1024./((tFinal-t0)/3600000.)) + " GB/hour plain text");
  }
}<|MERGE_RESOLUTION|>--- conflicted
+++ resolved
@@ -214,12 +214,7 @@
     } else if (mergePolicy.equals("LogByteSizeMergePolicy")) {
       mp = new LogByteSizeMergePolicy();
     } else if (mergePolicy.equals("NoMergePolicy")) {
-<<<<<<< HEAD
-      final MergePolicy nmp = NoMergePolicy.INSTANCE;
-      iwc.setMergePolicy(nmp);
-=======
       iwc.setMergePolicy(NoMergePolicy.INSTANCE);
->>>>>>> 36a605e0
       mp = null;
     } else if (mergePolicy.equals("TieredMergePolicy")) {
       final TieredMergePolicy tmp = new TieredMergePolicy();
