--- conflicted
+++ resolved
@@ -63,36 +63,8 @@
     this.mgr = mgr;
     this.spellChecker = spellChecker;
     this.textFieldName = textFieldName;
-<<<<<<< HEAD
-    this.taxoReader = taxoReader;
-    CategoryListParams clp = new CategoryListParams() {
-        /*
-        @Override
-        public IntEncoder createEncoder() {
-          return new SortingIntEncoder(new UniqueValuesIntEncoder(new DGapIntEncoder(new PackedIntEncoder())));
-        }
-        */
-
-        @Override
-        public OrdinalPolicy getOrdinalPolicy(String field) {
-          return OrdinalPolicy.NO_PARENTS;
-        }
-      };
-    iParams = new FacetIndexingParams(clp);
-    //iParams = new FacetIndexingParams();
-    /*
-      iParams = new FacetIndexingParams() {
-          // nocommit
-          @Override
-          public OrdinalPolicy getOrdinalPolicy() {
-            return OrdinalPolicy.NO_PARENTS;
-          }
-        };
-    */
-=======
     this.taxoReaders = taxoReaders;
     this.facetGroups = facetGroups;
->>>>>>> 6cc798dd
     
     groupEndFilter = new CachingWrapperFilter(new QueryWrapperFilter(new TermQuery(new Term("groupend", "x"))));
     if (hiliteImpl.equals("FastVectorHighlighter")) {
