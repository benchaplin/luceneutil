package perf;

/**
 * Licensed to the Apache Software Foundation (ASF) under one or more
 * contributor license agreements.  See the NOTICE file distributed with
 * this work for additional information regarding copyright ownership.
 * The ASF licenses this file to You under the Apache License, Version 2.0
 * (the "License"); you may not use this file except in compliance with
 * the License.  You may obtain a copy of the License at
 *
 *     http://www.apache.org/licenses/LICENSE-2.0
 *
 * Unless required by applicable law or agreed to in writing, software
 * distributed under the License is distributed on an "AS IS" BASIS,
 * WITHOUT WARRANTIES OR CONDITIONS OF ANY KIND, either express or implied.
 * See the License for the specific language governing permissions and
 * limitations under the License.
 */

import java.io.File;
import java.util.ArrayList;
import java.util.Collections;
import java.util.HashMap;
import java.util.HashSet;
import java.util.List;
import java.util.Map;
import java.util.Random;
import java.util.Set;
import java.util.concurrent.atomic.AtomicBoolean;
import java.util.concurrent.atomic.AtomicInteger;

import org.apache.lucene.analysis.Analyzer;
import org.apache.lucene.analysis.en.EnglishAnalyzer;
import org.apache.lucene.analysis.shingle.ShingleAnalyzerWrapper;
import org.apache.lucene.analysis.standard.StandardAnalyzer;
import org.apache.lucene.analysis.util.CharArraySet;
import org.apache.lucene.codecs.Codec;
import org.apache.lucene.codecs.PostingsFormat;
<<<<<<< HEAD
//import org.apache.lucene.codecs.bloom.BloomFilteringPostingsFormat;
//import org.apache.lucene.codecs.bloom.DefaultBloomFilterFactory;
import org.apache.lucene.codecs.lucene41.Lucene41Codec;
=======
import org.apache.lucene.codecs.lucene40.Lucene40Codec;
>>>>>>> c5e02532
import org.apache.lucene.document.*;
import org.apache.lucene.index.*;
import org.apache.lucene.index.AtomicReaderContext;
import org.apache.lucene.search.*;
import org.apache.lucene.store.*;
import org.apache.lucene.util.*;

// javac -Xlint:deprecation -cp ../modules/analysis/build/common/classes/java:build/classes/java:build/classes/test-framework:build/classes/test:build/contrib/misc/classes/java perf/Indexer.java perf/LineFileDocs.java

// Usage: dirImpl dirPath analyzer /path/to/line/file numDocs numThreads doFullMerge:yes|no verbose:yes|no ramBufferMB maxBufferedDocs codec doDeletions:yes|no printDPS:yes|no waitForMerges:yes|no mergePolicy doUpdate idFieldUsesPulsingCodec

// EG:
//
//  java -cp .:../modules/analysis/build/common/classes/java:build/classes/java:build/classes/test-framework:build/classes/test:build/contrib/misc/classes/java perf.Indexer NIOFSDirectory /lucene/indices/test ShingleStandardAnalyzer /p/lucene/data/enwiki-20110115-lines.txt 1000000 6 no yes 256.0 -1 Standard no no yes TieredMergePolicy no yes yes no

public final class Indexer {

  public static void main(String[] clArgs) throws Exception {

    Args args = new Args(clArgs);

    final String dirImpl = args.getString("-dirImpl");
    final String dirPath = args.getString("-indexPath");

    final Directory dir;
    if (dirImpl.equals("MMapDirectory")) {
      dir = new MMapDirectory(new File(dirPath));
    } else if (dirImpl.equals("NIOFSDirectory")) {
      dir = new NIOFSDirectory(new File(dirPath));
    } else if (dirImpl.equals("SimpleFSDirectory")) {
      dir = new SimpleFSDirectory(new File(dirPath));
    } else {
      throw new RuntimeException("unknown directory impl \"" + dirImpl + "\"");
    }
      
    final String analyzer = args.getString("-analyzer");
    final Analyzer a;
    if (analyzer.equals("EnglishAnalyzer")) {
      a = new EnglishAnalyzer(Version.LUCENE_40);
    } else if (analyzer.equals("StandardAnalyzer")) {
      a = new StandardAnalyzer(Version.LUCENE_40, CharArraySet.EMPTY_SET);
    } else if (analyzer.equals("ShingleStandardAnalyzer")) {
      a = new ShingleAnalyzerWrapper(new StandardAnalyzer(Version.LUCENE_40, CharArraySet.EMPTY_SET),
                                     2, 2);
    } else {
      throw new RuntimeException("unknown analyzer " + analyzer);
    } 

    final String lineFile = args.getString("-lineDocsFile");

    // -1 means all docs in the line file:
    final int docCountLimit = args.getInt("-docCountLimit");
    final int numThreads = args.getInt("-threadCount");

    final boolean doForceMerge = args.getFlag("-forceMerge");
    final boolean verbose = args.getFlag("-verbose");

    final double ramBufferSizeMB = args.getDouble("-ramBufferMB");
    final int maxBufferedDocs = args.getInt("-maxBufferedDocs");

    final String defaultPostingsFormat = args.getString("-postingsFormat");
    final boolean doDeletions = args.getFlag("-deletions");
    final boolean printDPS = args.getFlag("-printDPS");
    final boolean waitForMerges = args.getFlag("-waitForMerges");
    final String mergePolicy = args.getString("-mergePolicy");
    final boolean doUpdate = args.getFlag("-update");
    final String idFieldPostingsFormat = args.getString("-idFieldPostingsFormat");
    final boolean addGroupingFields = args.getFlag("-grouping");
    final boolean useCFS = args.getFlag("-cfs");
    final boolean storeBody = args.getFlag("-store");
    final boolean tvsBody = args.getFlag("-tvs");
    final boolean bodyPostingsOffsets = args.getFlag("-bodyPostingsOffsets");

    if (addGroupingFields && docCountLimit == -1) {
      throw new RuntimeException("cannot add grouping fields unless docCount is set");
    }

    args.check();

    System.out.println("Dir: " + dirImpl);
    System.out.println("Index path: " + dirPath);
    System.out.println("Analyzer: " + analyzer);
    System.out.println("Line file: " + lineFile);
    System.out.println("Doc count limit: " + (docCountLimit == -1 ? "all docs" : ""+docCountLimit));
    System.out.println("Threads: " + numThreads);
    System.out.println("Force merge: " + (doForceMerge ? "yes" : "no"));
    System.out.println("Verbose: " + (verbose ? "yes" : "no"));
    System.out.println("RAM Buffer MB: " + ramBufferSizeMB);
    System.out.println("Max buffered docs: " + maxBufferedDocs);
    System.out.println("Default postings format: " + defaultPostingsFormat);
    System.out.println("Do deletions: " + (doDeletions ? "yes" : "no"));
    System.out.println("Wait for merges: " + (waitForMerges ? "yes" : "no"));
    System.out.println("Merge policy: " + mergePolicy);
    System.out.println("Update: " + doUpdate);
    System.out.println("ID field postings format: " + idFieldPostingsFormat);
    System.out.println("Add grouping fields: " + (addGroupingFields ? "yes" : "no"));
    System.out.println("Compound file format: " + (useCFS ? "yes" : "no"));
    System.out.println("Store body field: " + (storeBody ? "yes" : "no"));
    System.out.println("Term vectors for body field: " + (tvsBody ? "yes" : "no"));
    
    if (verbose) {
      InfoStream.setDefault(new PrintStreamInfoStream(System.out));
    }

    final IndexWriterConfig iwc = new IndexWriterConfig(Version.LUCENE_40, a);

    if (doUpdate) {
      iwc.setOpenMode(IndexWriterConfig.OpenMode.APPEND);
    } else {
      iwc.setOpenMode(IndexWriterConfig.OpenMode.CREATE);
    }

    iwc.setMaxBufferedDocs(maxBufferedDocs);
    iwc.setRAMBufferSizeMB(ramBufferSizeMB);

    ConcurrentMergeScheduler cms = new ConcurrentMergeScheduler();
    iwc.setMergeScheduler(cms);
    cms.setMaxThreadCount(1);
    cms.setMaxMergeCount(2);

    final LogMergePolicy mp;
    if (mergePolicy.equals("LogDocMergePolicy")) {
      mp = new LogDocMergePolicy();
    } else if (mergePolicy.equals("LogByteSizeMergePolicy")) {
      mp = new LogByteSizeMergePolicy();
    } else if (mergePolicy.equals("NoMergePolicy")) {
      final MergePolicy nmp = useCFS ? NoMergePolicy.COMPOUND_FILES : NoMergePolicy.NO_COMPOUND_FILES;
      iwc.setMergePolicy(nmp);
      mp = null;
    } else if (mergePolicy.equals("TieredMergePolicy")) {
      final TieredMergePolicy tmp = new TieredMergePolicy();
      iwc.setMergePolicy(tmp);
      tmp.setMaxMergedSegmentMB(1000000.0);
      tmp.setUseCompoundFile(useCFS);
      tmp.setNoCFSRatio(1.0);
      System.out.println("CFS=" + useCFS);
      mp = null;
    } else {
      throw new RuntimeException("unknown MergePolicy " + mergePolicy);
    }

    if (mp != null) {
      iwc.setMergePolicy(mp);
      mp.setUseCompoundFile(useCFS);
      mp.setNoCFSRatio(1.0);
    }

    // Keep all commit points:
    iwc.setIndexDeletionPolicy(NoDeletionPolicy.INSTANCE);

    final Codec codec = new Lucene41Codec() {
      @Override
      public PostingsFormat getPostingsFormatForField(String field) {
<<<<<<< HEAD
	  /*
        if (field.equals("id")) {
          if (idFieldPostingsFormat.equals("BloomLucene41")) {
            return new BloomFilteringPostingsFormat(
                     PostingsFormat.forName("Lucene41"),
                     new DefaultBloomFilterFactory());
          } else if (idFieldPostingsFormat.equals("BloomMemory")) {
            return new BloomFilteringPostingsFormat(
                     PostingsFormat.forName("Memory"),
                     new DefaultBloomFilterFactory());
          }
        }
	  */
=======
>>>>>>> c5e02532
        return PostingsFormat.forName(field.equals("id") ?
                                      idFieldPostingsFormat : defaultPostingsFormat);
      }
    };

    iwc.setCodec(codec);

    System.out.println("IW config=" + iwc);

    final IndexWriter w = new IndexWriter(dir, iwc);

    // Fixed seed so group field values are always consistent:
    final Random random = new Random(17);

    IndexThreads threads = new IndexThreads(random, w, lineFile, storeBody, tvsBody, bodyPostingsOffsets,
                                            numThreads, docCountLimit, addGroupingFields, printDPS,
                                            doUpdate, -1.0f, false);

    System.out.println("\nIndexer: start");
    final long t0 = System.currentTimeMillis();

    threads.start();

    while (!threads.done()) {
      Thread.sleep(100);
    }

    threads.stop();

    final long t1 = System.currentTimeMillis();
    System.out.println("\nIndexer: indexing done (" + (t1-t0) + " msec); total " + w.maxDoc() + " docs");
    // if we update we can not tell how many docs
    if (!doUpdate && docCountLimit != -1 && w.maxDoc() != docCountLimit) {
      throw new RuntimeException("w.maxDoc()=" + w.maxDoc() + " but expected " + docCountLimit);
    }
    if (threads.failed.get()) {
      throw new RuntimeException("exceptions during indexing");
    }


    final long t2;
    if (waitForMerges) {
      w.waitForMerges();
      t2 = System.currentTimeMillis();
      System.out.println("\nIndexer: waitForMerges done (" + (t2-t1) + " msec)");
    } else {
      t2 = System.currentTimeMillis();
    }

    final Map<String,String> commitData = new HashMap<String,String>();
    commitData.put("userData", "multi");
    w.commit(commitData);
    final long t3 = System.currentTimeMillis();
    System.out.println("\nIndexer: commit multi (took " + (t3-t2) + " msec)");

    if (doForceMerge) {
      w.forceMerge(1);
      final long t4 = System.currentTimeMillis();
      System.out.println("\nIndexer: force merge done (took " + (t4-t3) + " msec)");

      commitData.put("userData", "single");
      w.commit(commitData);
      final long t5 = System.currentTimeMillis();
      System.out.println("\nIndexer: commit single done (took " + (t5-t4) + " msec)");
    }

    if (doDeletions) {
      final long t5 = System.currentTimeMillis();
      // Randomly delete 5% of the docs
      final Set<Integer> deleted = new HashSet<Integer>();
      final int maxDoc = w.maxDoc();
      final int toDeleteCount = (int) (maxDoc * 0.05);
      System.out.println("\nIndexer: delete " + toDeleteCount + " docs");
      while(deleted.size() < toDeleteCount) {
        final int id = random.nextInt(maxDoc);
        if (!deleted.contains(id)) {
          deleted.add(id);
          w.deleteDocuments(new Term("id", LineFileDocs.intToID(id)));
        }
      }
      final long t6 = System.currentTimeMillis();
      System.out.println("\nIndexer: deletes done (took " + (t6-t5) + " msec)");

      commitData.put("userData", doForceMerge ? "delsingle" : "delmulti");
      w.commit(commitData);
      final long t7 = System.currentTimeMillis();
      System.out.println("\nIndexer: commit delmulti done (took " + (t7-t6) + " msec)");

      if (doUpdate || w.numDocs() != maxDoc - toDeleteCount) {
        throw new RuntimeException("count mismatch: w.numDocs()=" + w.numDocs() + " but expected " + (maxDoc - toDeleteCount));
      }
    }

    System.out.println("\nIndexer: at close: " + w.segString());
    final long tCloseStart = System.currentTimeMillis();
    w.close(waitForMerges);
    System.out.println("\nIndexer: close took " + (System.currentTimeMillis() - tCloseStart) + " msec");
    dir.close();
    final long tFinal = System.currentTimeMillis();
    System.out.println("\nIndexer: finished (" + (tFinal-t0) + " msec)");
    System.out.println("\nIndexer: net bytes indexed " + threads.getBytesIndexed());
    System.out.println("\nIndexer: " + (threads.getBytesIndexed()/1024./1024./1024./((tFinal-t0)/3600000.)) + " GB/hour plain text");
  }
}<|MERGE_RESOLUTION|>--- conflicted
+++ resolved
@@ -36,13 +36,7 @@
 import org.apache.lucene.analysis.util.CharArraySet;
 import org.apache.lucene.codecs.Codec;
 import org.apache.lucene.codecs.PostingsFormat;
-<<<<<<< HEAD
-//import org.apache.lucene.codecs.bloom.BloomFilteringPostingsFormat;
-//import org.apache.lucene.codecs.bloom.DefaultBloomFilterFactory;
 import org.apache.lucene.codecs.lucene41.Lucene41Codec;
-=======
-import org.apache.lucene.codecs.lucene40.Lucene40Codec;
->>>>>>> c5e02532
 import org.apache.lucene.document.*;
 import org.apache.lucene.index.*;
 import org.apache.lucene.index.AtomicReaderContext;
@@ -196,22 +190,6 @@
     final Codec codec = new Lucene41Codec() {
       @Override
       public PostingsFormat getPostingsFormatForField(String field) {
-<<<<<<< HEAD
-	  /*
-        if (field.equals("id")) {
-          if (idFieldPostingsFormat.equals("BloomLucene41")) {
-            return new BloomFilteringPostingsFormat(
-                     PostingsFormat.forName("Lucene41"),
-                     new DefaultBloomFilterFactory());
-          } else if (idFieldPostingsFormat.equals("BloomMemory")) {
-            return new BloomFilteringPostingsFormat(
-                     PostingsFormat.forName("Memory"),
-                     new DefaultBloomFilterFactory());
-          }
-        }
-	  */
-=======
->>>>>>> c5e02532
         return PostingsFormat.forName(field.equals("id") ?
                                       idFieldPostingsFormat : defaultPostingsFormat);
       }
