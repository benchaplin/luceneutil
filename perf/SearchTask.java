--- conflicted
+++ resolved
@@ -79,7 +79,6 @@
 
 final class SearchTask extends Task {
   private final String category;
-  private final Query qOrig;
   private final Query q;
   private final Sort s;
   private final Filter f;
@@ -104,11 +103,7 @@
 
   public SearchTask(String category, Query q, Sort s, String group, Filter f, int topN,
                     boolean doHilite, boolean doStoredLoads, List<FacetGroup> facetGroups,
-<<<<<<< HEAD
-                    List<CategoryPath> drillDowns) {
-=======
                     boolean doDrillSideways) {
->>>>>>> 15459df7
     this.category = category;
     this.s = s;
     this.f = f;
@@ -125,39 +120,19 @@
     this.doHilite = doHilite;
     this.doStoredLoads = doStoredLoads;
     this.facetGroups = facetGroups;
-<<<<<<< HEAD
-    this.drillDowns = drillDowns;
-    this.qOrig = q;
-    if (!drillDowns.isEmpty()) {
-      DrillDownQuery ddq = new DrillDownQuery(q);
-      this.q = ddq;
-      for(CategoryPath[] dimPaths : drillDowns) {
-        ddq.add(dimPaths);
-      }
-    } else {
-      this.q = q;
-    }
-=======
     this.doDrillSideways = doDrillSideways;
->>>>>>> 15459df7
   }
 
   @Override
   public Task clone() {
-    Query q2 = qOrig.clone();
+    Query q2 = q.clone();
     if (q2 == null) {
       throw new RuntimeException("q=" + q + " failed to clone");
     }
     if (singlePassGroup) {
-<<<<<<< HEAD
-      return new SearchTask(category, q2, s, "groupblock1pass", f, topN, doHilite, doStoredLoads, facetGroups, drillDowns);
-    } else {
-      return new SearchTask(category, q2, s, group, f, topN, doHilite, doStoredLoads, facetGroups, drillDowns);
-=======
       return new SearchTask(category, q2, s, "groupblock1pass", f, topN, doHilite, doStoredLoads, facetGroups, doDrillSideways);
     } else {
       return new SearchTask(category, q2, s, group, f, topN, doHilite, doStoredLoads, facetGroups, doDrillSideways);
->>>>>>> 15459df7
     }
   }
 
