--- conflicted
+++ resolved
@@ -242,7 +242,6 @@
           facetRequests.add(new CountFacetRequest(new CategoryPath("refCount"), 10));
         }
 
-<<<<<<< HEAD
         FacetSearchParams fsp = new FacetSearchParams(facetRequests, state.iParams);
         FacetsCollector facetsCollector;
         if (true || state.fastHighlighter != null) {
@@ -253,10 +252,6 @@
           //facetsCollector = new CountingFacetsCollector(fsp, state.taxoReader);
           facetsCollector = new StandardFacetsCollector(fsp, searcher.getIndexReader(), state.taxoReader);
         }
-=======
-        FacetSearchParams fsp = new FacetSearchParams(facetRequests);
-        FacetsCollector facetsCollector = FacetsCollector.create(fsp, searcher.getIndexReader(), state.taxoReader);
->>>>>>> fdfdd678
         // TODO: determine in order by the query...?
         TopScoreDocCollector hitsCollector = TopScoreDocCollector.create(10, false);
         searcher.search(q, MultiCollector.wrap(hitsCollector, facetsCollector));
