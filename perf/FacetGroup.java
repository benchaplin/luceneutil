package perf;

/**
 * Licensed to the Apache Software Foundation (ASF) under one or more
 * contributor license agreements.  See the NOTICE file distributed with
 * this work for additional information regarding copyright ownership.
 * The ASF licenses this file to You under the Apache License, Version 2.0
 * (the "License"); you may not use this file except in compliance with
 * the License.  You may obtain a copy of the License at
 *
 *     http://www.apache.org/licenses/LICENSE-2.0
 *
 * Unless required by applicable law or agreed to in writing, software
 * distributed under the License is distributed on an "AS IS" BASIS,
 * WITHOUT WARRANTIES OR CONDITIONS OF ANY KIND, either express or implied.
 * See the License for the specific language governing permissions and
 * limitations under the License.
 */

import java.util.Arrays;
import java.util.Collections;
import java.util.List;

import org.apache.lucene.facet.index.FacetFields;
import org.apache.lucene.facet.index.params.CategoryListParams.OrdinalPolicy;
import org.apache.lucene.facet.index.params.CategoryListParams;

class FacetGroup {
  final String groupName;
  final List<String> fields;
  final CategoryListParams clp;

  // Used only during indexing:
  FacetFields builder;

  public FacetGroup(String arg) {
    int i = arg.indexOf(':');
    if (i == -1) {
      throw new IllegalArgumentException("facetGroup must be for groupName:ordPolicy:field,field,field; got \"" + arg + "\"");
    }
    groupName = arg.substring(0, i);

    int j = arg.indexOf(':', i+1);
    if (j == -1) {
      throw new IllegalArgumentException("facetGroup must be for groupName:ordPolicy:field,field,field; got \"" + arg + "\"");
    }
    String s = arg.substring(i+1, j);
    final OrdinalPolicy ordPolicy;
    if (s.equals("noparents")) {
      ordPolicy = OrdinalPolicy.NO_PARENTS;
    } else if (s.equals("allparents")) {
      ordPolicy = OrdinalPolicy.ALL_PARENTS;
    } else if (s.equals("allbutdim")) {
      ordPolicy = OrdinalPolicy.ALL_BUT_DIMENSION;
    } else {
      throw new IllegalArgumentException("ordPolicy must be \"noparents\" or \"allparents\" or \"allbutdim\"; got \"" + s + "\"");
    }
    System.out.println("OrdPolicy=" + ordPolicy);
    fields = Arrays.asList(arg.substring(j+1).split(","));
    clp = new CategoryListParams("$" + groupName) {
        @Override
<<<<<<< HEAD
        public OrdinalPolicy getOrdinalPolicy(String fieldName) {
=======
        public OrdinalPolicy getOrdinalPolicy(String field) {
>>>>>>> 36af7ce7
          return ordPolicy;
        }
      };
  }

  @Override
  public String toString() {
    return "FacetGroup<" + groupName + ":" + fields + ">";
  }
}
<|MERGE_RESOLUTION|>--- conflicted
+++ resolved
@@ -59,11 +59,7 @@
     fields = Arrays.asList(arg.substring(j+1).split(","));
     clp = new CategoryListParams("$" + groupName) {
         @Override
-<<<<<<< HEAD
         public OrdinalPolicy getOrdinalPolicy(String fieldName) {
-=======
-        public OrdinalPolicy getOrdinalPolicy(String field) {
->>>>>>> 36af7ce7
           return ordPolicy;
         }
       };
