package perf;

/**
 * Licensed to the Apache Software Foundation (ASF) under one or more
 * contributor license agreements.  See the NOTICE file distributed with
 * this work for additional information regarding copyright ownership.
 * The ASF licenses this file to You under the Apache License, Version 2.0
 * (the "License"); you may not use this file except in compliance with
 * the License.  You may obtain a copy of the License at
 *
 *     http://www.apache.org/licenses/LICENSE-2.0
 *
 * Unless required by applicable law or agreed to in writing, software
 * distributed under the License is distributed on an "AS IS" BASIS,
 * WITHOUT WARRANTIES OR CONDITIONS OF ANY KIND, either express or implied.
 * See the License for the specific language governing permissions and
 * limitations under the License.
 */

import java.io.BufferedReader;
import java.io.File;
import java.io.FileInputStream;
import java.io.IOException;
import java.io.InputStreamReader;
import java.lang.reflect.Constructor;
import java.util.ArrayList;
import java.util.Arrays;
import java.util.Collection;
import java.util.Collections;
import java.util.HashMap;
import java.util.HashSet;
import java.util.List;
import java.util.Map;
import java.util.Random;
import java.util.Set;
import java.util.concurrent.CountDownLatch;
import java.util.concurrent.atomic.AtomicInteger;

import org.apache.lucene.analysis.*;
import org.apache.lucene.analysis.en.EnglishAnalyzer;
import org.apache.lucene.analysis.shingle.ShingleAnalyzerWrapper;
import org.apache.lucene.analysis.shingle.ShingleFilter;
import org.apache.lucene.analysis.standard.*;
import org.apache.lucene.index.*;
import org.apache.lucene.index.IndexReader.AtomicReaderContext;
import org.apache.lucene.index.codecs.CodecProvider;
//import org.apache.lucene.index.codecs.mocksep.MockSepCodec;
import org.apache.lucene.queryparser.classic.ParseException;
<<<<<<< HEAD
import org.apache.lucene.queryparser.classic.QueryParser;
=======
import org.apache.lucene.search.similarities.BasicSimilarityProvider;
import org.apache.lucene.search.similarities.Similarity;
import org.apache.lucene.search.similarities.SimilarityProvider;
import org.apache.lucene.search.spell.SuggestMode;
import org.apache.lucene.search.spell.SuggestWord;
import org.apache.lucene.search.spell.DirectSpellChecker;
>>>>>>> 0cd513fe
import org.apache.lucene.search.*;
import org.apache.lucene.search.grouping.*;
import org.apache.lucene.search.spans.*;
import org.apache.lucene.search.spell.DirectSpellChecker;
import org.apache.lucene.search.spell.SuggestMode;
import org.apache.lucene.search.spell.SuggestWord;
import org.apache.lucene.store.*;
import org.apache.lucene.util.*;

// TODO
//   - post queries on pao
//   - fix pk lookup to tolerate deletes
//   - get regexp title queries
//   - test shingle at search time
//   - push doSort into here...

// commits: single, multi, delsingle, delmulti

// trunk:
//   javac -Xlint -Xlint:deprecation -cp build/classes/java:../modules/suggest/build/classes/java:../modules/analysis/build/common/classes/java:../modules/grouping/build/classes/java perf/SearchPerfTest.java perf/RandomFilter.java
//   java -cp .:build/contrib/spellchecker/classes/java:build/classes/java:../modules/analysis/build/common/classes/java perf.SearchPerfTest MMapDirectory /p/lucene/indices/wikimedium.clean.svn.Standard.nd10M/index StandardAnalyzer /p/lucene/data/tasks.txt 6 1 body -1 no multi

public class SearchPerfTest {
  
  private static class IndexState {
    public final IndexSearcher searcher;
    public final IndexReader[] subReaders;
    public final DirectSpellChecker spellChecker;
    public final Filter groupEndFilter;
    public int[] docIDToID;

    public IndexState(IndexSearcher searcher, DirectSpellChecker spellChecker) {
      this.searcher = searcher;
      this.spellChecker = spellChecker;
      subReaders = searcher.getIndexReader().getSequentialSubReaders();
      groupEndFilter = new CachingWrapperFilter(new QueryWrapperFilter(new TermQuery(new Term("groupend", "x"))));
    }

    private void setDocIDToID() throws IOException {
      docIDToID = new int[searcher.maxDoc()];
      int base = 0;
      for(IndexReader sub : searcher.getIndexReader().getSequentialSubReaders()) {
        final int[] ids = FieldCache.DEFAULT.getInts(sub, "id", new FieldCache.IntParser() {
            @Override
            public int parseInt(BytesRef term) {
              return LineFileDocs.idToInt(term);
            }
          });
        System.arraycopy(ids, 0, docIDToID, base, ids.length);
        base += ids.length;
      }
    }
  }

  // Abstract class representing a single task (one query,
  // one batch of PK lookups, on respell).  Each Task
  // instance is executed and results are recorded in it and
  // then later verified/summarized:
  private static abstract class Task {
    //public String origString;

    public abstract void go(IndexState state) throws IOException;

    public abstract String getCategory();

    @Override
    public abstract Task clone();

    // these are set once the task is executed
    public long runTimeNanos;
    public int threadID;

    // Called after go, to return "summary" of the results.
    // This may use volatile docIDs -- the checksum is just
    // used to verify the same task run multiple times got
    // the same result, ie that things are in fact thread
    // safe:
    public abstract long checksum();

    // Called after go to print details of the task & result
    // to stdout:
    public abstract void printResults(IndexState state) throws IOException;
  }

  private final static class SearchTask extends Task {
    private final String category;
    private final Query q;
    private final Sort s;
    private final Filter f;
    private final String group;
    private final int topN;
    private final boolean singlePassGroup;
    private final boolean doCountGroups;
    private TopDocs hits;
    private TopGroups<Object> groupsResultBlock;
    private TopGroups<BytesRef> groupsResultTerms;

    public SearchTask(String category, Query q, Sort s, String group, Filter f, int topN) {
      this.category = category;
      this.q = q;
      this.s = s;
      this.f = f;
      if (group != null && group.startsWith("groupblock")) {
        this.group = "groupblock";
        this.singlePassGroup = group.equals("groupblock1pass");
        doCountGroups = true;
      } else {
        this.group = group;
        this.singlePassGroup = false;
        doCountGroups = false;
      }
      this.topN = topN;
    }

    @Override
    public Task clone() {
      Query q2 = (Query) q.clone();
      if (q2 == null) {
        throw new RuntimeException("q=" + q + " failed to clone");
      }
      if (singlePassGroup) {
        return new SearchTask(category, q2, s, "groupblock1pass", f, topN);
      } else {
        return new SearchTask(category, q2, s, group, f, topN);
      }
    }

    @Override
    public String getCategory() {
      return category;
    }

    @Override
    public void go(IndexState state) throws IOException {
      //System.out.println("go group=" + this.group + " single=" + singlePassGroup + " xxx=" + xxx + " this=" + this);
      if (group != null) {
        if (singlePassGroup) {
          final BlockGroupingCollector c = new BlockGroupingCollector(Sort.RELEVANCE, 10, true, state.groupEndFilter);
          state.searcher.search(q, c);
          groupsResultBlock = c.getTopGroups(null, 0, 0, 10, true);
        } else {
          //System.out.println("GB: " + group);
          final TermFirstPassGroupingCollector c1 = new TermFirstPassGroupingCollector(group, Sort.RELEVANCE, 10);
          final CachingCollector cCache = CachingCollector.create(c1, true, 32.0);

          final Collector c;
          final TermAllGroupsCollector allGroupsCollector;
          // Turn off AllGroupsCollector for now -- it's very slow:
          if (false && doCountGroups) {
            allGroupsCollector = new TermAllGroupsCollector(group);
            c = MultiCollector.wrap(allGroupsCollector, cCache);
          } else {
            allGroupsCollector = null;
            c = cCache;
          }
          
          state.searcher.search(q, c);

          final Collection<SearchGroup<BytesRef>> topGroups = c1.getTopGroups(0, true);
          if (topGroups != null) {
            final TermSecondPassGroupingCollector c2 = new TermSecondPassGroupingCollector(group, topGroups, Sort.RELEVANCE, null, 10, true, true, true);
            if (cCache.isCached()) {
              cCache.replay(c2);
            } else {
              state.searcher.search(q, c2);
            }
            groupsResultTerms = c2.getTopGroups(0);
            if (allGroupsCollector != null) {
              groupsResultTerms = new TopGroups<BytesRef>(groupsResultTerms,
                                                          allGroupsCollector.getGroupCount());
            }
          }
        }
      } else if (s == null && f == null) {
        hits = state.searcher.search(q, topN);
      } else if (s == null && f != null) {
        hits = state.searcher.search(q, f, topN);
      } else {
        hits = state.searcher.search(q, f, topN, s);
      }

      //System.out.println("TE: " + TermsEnum.getStats());
    }

    @Override
    public boolean equals(Object other) {
      if (other instanceof SearchTask) {
        final SearchTask otherSearchTask = (SearchTask) other;
        if (!q.equals(otherSearchTask.q)) {
          return false;
        }
        if (s != null) {
          if (otherSearchTask.s != null) {
            if (!s.equals(otherSearchTask.s)) {
              return false;
            }
          } else {
            if (otherSearchTask.s != null) {
              return false;
            }
          }
        }
        if (topN != otherSearchTask.topN) {
          return false;
        }

        if (group != null && !group.equals(otherSearchTask.group)) {
          return false;
        } else if (otherSearchTask.group != null) {
          return false;
        }

        // TODO: filter
        return true;
      } else {
        return false;
      }
    }

    @Override
    public int hashCode() {
      int hashCode = q.hashCode();
      if (s != null) {
        hashCode ^= s.hashCode();
      }
      if (group != null) {
        hashCode ^= group.hashCode();
      }
      hashCode *= topN;
      return hashCode;
    }

    @Override
    public long checksum() {
      long sum = 0;
      if (group != null) {
        if (singlePassGroup) {
          for(GroupDocs<Object> groupDocs : groupsResultBlock.groups) {
            sum += groupDocs.totalHits;
            for(ScoreDoc hit : groupDocs.scoreDocs) {
              sum += hit.doc;
            }
          }
        } else {
          for(GroupDocs<BytesRef> groupDocs : groupsResultTerms.groups) {
            sum += groupDocs.totalHits;
            for(ScoreDoc hit : groupDocs.scoreDocs) {
              sum += hit.doc;
            }
          }
        }
      } else {
        sum = hits.totalHits;
        for(ScoreDoc hit : hits.scoreDocs) {
          sum += hit.doc;
        }
      }

      return sum;
    }

    @Override
    public String toString() {
      return "cat=" + category + " q=" + q + " s=" + s + " group=" + (group == null ?  null : group.replace("\n", "\\n")) +
        (group == null ? " hits=" + hits.totalHits :
         " groups=" + (singlePassGroup ?
                       (groupsResultBlock.groups.length + " hits=" + groupsResultBlock.totalHitCount + " groupTotHits=" + groupsResultBlock.totalGroupedHitCount + " totGroupCount=" + groupsResultBlock.totalGroupCount) :
                       (groupsResultTerms.groups.length + " hits=" + groupsResultTerms.totalHitCount + " groupTotHits=" + groupsResultTerms.totalGroupedHitCount + " totGroupCount=" + groupsResultTerms.totalGroupCount)));
    }

    @Override
    public void printResults(IndexState state) throws IOException {
      if (group != null) {
        if (singlePassGroup) {
          for(GroupDocs<Object> groupDocs : groupsResultBlock.groups) {
            System.out.println("  group=null" + " totalHits=" + groupDocs.totalHits + " groupRelevance=" + groupDocs.groupSortValues[0]);
            for(ScoreDoc hit : groupDocs.scoreDocs) {
              System.out.println("    doc=" + hit.doc + " score=" + hit.score);
            }
          }
        } else {
          for(GroupDocs<BytesRef> groupDocs : groupsResultTerms.groups) {
            System.out.println("  group=" + (groupDocs.groupValue == null ? "null" : groupDocs.groupValue.utf8ToString().replace("\n", "\\n")) + " totalHits=" + groupDocs.totalHits + " groupRelevance=" + groupDocs.groupSortValues[0]);
            for(ScoreDoc hit : groupDocs.scoreDocs) {
              System.out.println("    doc=" + hit.doc + " score=" + hit.score);
            }
          }
        }
      } else if (hits instanceof TopFieldDocs) {
        final TopFieldDocs fieldHits = (TopFieldDocs) hits;
        for(int idx=0;idx<hits.scoreDocs.length;idx++) {
          FieldDoc hit = (FieldDoc) hits.scoreDocs[idx];
          final Object v = hit.fields[0];
          final String vs;
          if (v instanceof Long) {
            vs = v.toString();
          } else {
            vs = ((BytesRef) v).utf8ToString();
          }
          System.out.println("  doc=" + state.docIDToID[hit.doc] + " field=" + vs);
        }
      } else {
        for(ScoreDoc hit : hits.scoreDocs) {
          System.out.println("  doc=" + state.docIDToID[hit.doc] + " score=" + hit.score);
        }
      }
      if (q instanceof MultiTermQuery) {
        System.out.println("  " + ((MultiTermQuery) q).getTotalNumberOfTerms() + " expanded terms");
      }
    }
  }

  private final static class PKLookupTask extends Task {
    private final BytesRef[] ids;
    private final int[] answers;
    private final int ord;

    @Override
    public String getCategory() {
      return "PKLookup";
    }

    private PKLookupTask(PKLookupTask other) {
      ids = other.ids;
      ord = other.ord;
      answers = new int[ids.length];
    }

    public PKLookupTask(int maxDoc, Random random, int count, Set<BytesRef> seen, int ord) {
      this.ord = ord;
      ids = new BytesRef[count];
      answers = new int[count];
      int idx = 0;
      while(idx < count) {
        final BytesRef id = new BytesRef(LineFileDocs.intToID(random.nextInt(maxDoc)));
        /*
        if (idx == 0) {
          id = new BytesRef("000013688");
        } else {
          id = new BytesRef(LineFileDocs.intToID(random.nextInt(maxDoc)));
        }
        */
        if (!seen.contains(id)) {
          seen.add(id);
          ids[idx++] = id;
        }
      }
      Arrays.sort(ids);
    }

    @Override
    public Task clone() {
      return new PKLookupTask(this);
    }

    @Override
    public void go(IndexState state) throws IOException {
      final boolean DO_DOC_LOOKUP = true;
      int base = 0;
      for (IndexReader sub : state.subReaders) {
        DocsEnum docs = null;
        final TermsEnum termsEnum = sub.fields().terms("id").getThreadTermsEnum();
        //System.out.println("\nTASK: sub=" + sub);
        for(int idx=0;idx<ids.length;idx++) {
          //System.out.println("TEST: lookup " + ids[idx].utf8ToString());
          //if (TermsEnum.SeekStatus.FOUND == termsEnum.seek(ids[idx], false, true)) { 
          if (termsEnum.seekExact(ids[idx], false)) { 
            //System.out.println("  found!");
            docs = termsEnum.docs(null, docs);
            assert docs != null;
            final int docID = docs.nextDoc();
            if (docID == DocsEnum.NO_MORE_DOCS) {
              answers[idx] = -1;
            } else {
              answers[idx] = base + docID;
              //System.out.println("  docID=" + docID);
            }
          }
        }
        base += sub.maxDoc();
      }
    }

    @Override
    public String toString() {
      return "PK" + ord + "[" + ids.length + "]";
    }

    @Override
    public long checksum() {
      // TODO, but, not sure it makes sense since we will
      // run a different PK lookup each time...?
      return 0;
    }

    @Override
    public void printResults(IndexState state) throws IOException {
      for(int idx=0;idx<ids.length;idx++) {

        if (answers[idx] == DocsEnum.NO_MORE_DOCS) {
          throw new RuntimeException("PKLookup: id=" + ids[idx].utf8ToString() + " failed to find a matching document");
        }

        final int id = LineFileDocs.idToInt(ids[idx]);
        //System.out.println("  " + id + " -> " + answers[idx]);
        final int actual = state.docIDToID[answers[idx]];
        if (actual != id) {
          throw new RuntimeException("PKLookup: id=" + LineFileDocs.intToID(id) + " returned doc with id=" + LineFileDocs.intToID(actual) + " docID=" + answers[idx]);
        }
      }
    }
  }

  private final static class RespellTask extends Task {
    private final Term term;
    private SuggestWord[] answers;

    public RespellTask(Term term) {
      this.term = term;
    }

    @Override
    public Task clone() {
      return new RespellTask(term);
    }

    @Override
    public void go(IndexState state) throws IOException {
      answers = state.spellChecker.suggestSimilar(term, 10, state.searcher.getIndexReader(), SuggestMode.SUGGEST_MORE_POPULAR);
    }

    @Override
    public String toString() {
      return "respell " + term.text();
    }
    
    @Override
    public String getCategory() {
      return "Respell";
    }

    @Override
    public boolean equals(Object other) {
      if (other instanceof RespellTask) {
        return term.equals(((RespellTask) other).term);
      } else {
        return false;
      }
    }

    @Override
    public int hashCode() {
      return term.hashCode();
    }

    @Override
    public long checksum() {
      long sum = 0;
      for(SuggestWord suggest : answers) {
        sum += suggest.string.hashCode() + Integer.valueOf(suggest.freq).hashCode();
      }
      return sum;
    }

    @Override
    public void printResults(IndexState state) {
      for(SuggestWord suggest : answers) {
        System.out.println("  " + suggest.string + " freq=" + suggest.freq + " score=" + suggest.score);
      }
    }
  }

  private static IndexCommit findCommitPoint(String commit, Directory dir) throws IOException {
    Collection<IndexCommit> commits = IndexReader.listCommits(dir);
    for (final IndexCommit ic : commits) {
      Map<String,String> map = ic.getUserData();
      String ud = null;
      if (map != null) {
        ud = map.get("userData");
        System.out.println("found commit=" + ud);
        if (ud != null && ud.equals(commit)) {
          return ic;
        }
      }
    }
    throw new RuntimeException("could not find commit '" + commit + "'");
  }

  private static List<Task> loadTasks(QueryParser p, String fieldName, String filePath, boolean doSort) throws IOException, ParseException {

    final List<Task> tasks = new ArrayList<Task>();

    final BufferedReader taskFile = new BufferedReader(new InputStreamReader(new FileInputStream(filePath), "UTF-8"), 16384);
    int count = 0;

    final Sort dateTimeSort = new Sort(new SortField("datenum", SortField.Type.LONG));
    final Sort titleSort = new Sort(new SortField("title", SortField.Type.STRING));

    while(true) {
      String line = taskFile.readLine();
      if (line == null) {
        break;
      }
      line = line.trim();

      final int spot = line.indexOf(':');
      if (spot == -1) {
        throw new RuntimeException("task line is malformed: " + line);
      }
      final String category = line.substring(0, spot);
      
      int spot2 = line.indexOf(" #");
      if (spot2 == -1) {
        spot2 = line.length();
      }
      
      final String text = line.substring(spot+1, spot2).trim();
      final Task task;
      if (category.equals("Respell")) {
        task = new RespellTask(new Term(fieldName, text));
      } else {
        if (text.length() == 0) {
          throw new RuntimeException("null query line");
        }

        final Sort sort;
        final Query query;
        final String group;
        if (text.startsWith("near//")) {
          final int spot3 = text.indexOf(' ');
          if (spot3 == -1) {
            throw new RuntimeException("failed to parse query=" + text);
          }
          query = new SpanNearQuery(
                                    new SpanQuery[] {new SpanTermQuery(new Term(fieldName, text.substring(6, spot3))),
                                                     new SpanTermQuery(new Term(fieldName, text.substring(1+spot3)))},
                                    10,
                                    true);
          sort = null;
          group = null;
        } else if (text.startsWith("nrq//")) {
          // field start end
          final int spot3 = text.indexOf(' ');
          if (spot3 == -1) {
            throw new RuntimeException("failed to parse query=" + text);
          }
          final int spot4 = text.indexOf(' ', spot3+1);
          if (spot4 == -1) {
            throw new RuntimeException("failed to parse query=" + text);
          }
          final String nrqFieldName = text.substring(5, spot3);
          final int start = Integer.parseInt(text.substring(1+spot3, spot4));
          final int end = Integer.parseInt(text.substring(1+spot4));
          query = NumericRangeQuery.newIntRange(nrqFieldName, start, end, true, true);
          sort = null;
          group = null;
        } else if (text.startsWith("datetimesort//")) {
          sort = dateTimeSort;
          query = p.parse(text.substring(14, text.length()));
          group = null;
        } else if (text.startsWith("titlesort//")) {
          sort = titleSort;
          query = p.parse(text.substring(11, text.length()));
          group = null;
        } else if (text.startsWith("group100//")) {
          group = "group100";
          query = p.parse(text.substring(10, text.length()));
          sort = null;
        } else if (text.startsWith("group10K//")) {
          group = "group10K";
          query = p.parse(text.substring(10, text.length()));
          sort = null;
        } else if (text.startsWith("group100K//")) {
          group = "group100K";
          query = p.parse(text.substring(10, text.length()));
          sort = null;
        } else if (text.startsWith("group1M//")) {
          group = "group1M";
          query = p.parse(text.substring(9, text.length()));
          sort = null;
        } else if (text.startsWith("groupblock1pass//")) {
          group = "groupblock1pass";
          query = p.parse(text.substring(17, text.length()));
          sort = null;
        } else if (text.startsWith("groupblock//")) {
          group = "groupblock";
          query = p.parse(text.substring(12, text.length()));
          sort = null;
        } else {
          group = null;
          query = p.parse(text);
          sort = null;
        }

        if (query.toString().equals("")) {
          throw new RuntimeException("query text \"" + text + "\" parsed to empty query");
        }

        /*
        final int mod = (count++) % 3;
        if (!doSort || mod == 0) {
          sort = null;
        } else if (mod == 1) {
          sort = dateTimeSort;
        } else {
          sort = titleSort;
        }
        */
        task = new SearchTask(category, query, sort, group, null, 10);
      }

      //task.origString = line;
      tasks.add(task);
    }

    return tasks;
  }

  public static void main(String[] args) throws Exception {

    // args: dirImpl indexPath numThread numIterPerThread
    //CodecProvider.getDefault().register(new MockSepCodec());
    // eg java SearchPerfTest /path/to/index 4 100
    final Directory dir;
    final String dirImpl = args[0];
    final String dirPath = args[1];
    final String analyzer = args[2];
    final String tasksFile = args[3];
    final int threadCount = Integer.parseInt(args[4]);
    final int taskRepeatCount = Integer.parseInt(args[5]);
    final String fieldName = args[6];
    int numTaskPerCat = Integer.parseInt(args[7]);
    final boolean doSort = args[8].equals("yes");
    final long staticRandomSeed = Long.parseLong(args[9]);
    final long randomSeed = Long.parseLong(args[10]);
    if (dirImpl.equals("MMapDirectory")) {
      dir = new MMapDirectory(new File(dirPath));
    } else if (dirImpl.equals("NIOFSDirectory")) {
      dir = new NIOFSDirectory(new File(dirPath));
    } else if (dirImpl.equals("SimpleFSDirectory")) {
      dir = new SimpleFSDirectory(new File(dirPath));
    } else {
      throw new RuntimeException("unknown directory impl \"" + dirImpl + "\"");
    }
    
    // TODO: this could be way better.
    final String similarity = args[11];
    // now reflect
    final Class<? extends Similarity> simClazz = 
      Class.forName("org.apache.lucene.search.similarities." + similarity).asSubclass(Similarity.class);
    final SimilarityProvider provider = new BasicSimilarityProvider(simClazz.newInstance());

    System.out.println("Using dir impl " + dir.getClass().getName());
    System.out.println("Analyzer " + analyzer);
    System.out.println("Similarity " + similarity);
    System.out.println("Thread count " + threadCount);
    System.out.println("Task repeat count " + taskRepeatCount);
    System.out.println("Tasks file " + tasksFile);
    System.out.println("Num task per cat " + numTaskPerCat);
    System.out.println("JVM " + (Constants.JRE_IS_64BIT ? "is" : "is not") + " 64bit");

    //final long t0 = System.currentTimeMillis();
    final IndexSearcher searcher;
    Filter f = null;
    boolean doOldFilter = false;
    boolean doNewFilter = false;
    if (args.length == 15) {
      final String commit = args[12];
      System.out.println("open commit=" + commit);
      IndexReader reader = IndexReader.open(findCommitPoint(commit, dir), true);
      Filter filt = new RandomFilter(Double.parseDouble(args[14])/100.0);
      if (args[13].equals("FilterOld")) {
        f = new CachingWrapperFilter(filt);
        /*
        AtomicReaderContext[] leaves = ReaderUtil.leaves(reader.getTopReaderContext());
        for(int subID=0;subID<leaves.length;subID++) {
          f.getDocIdSet(leaves[subID]);
        }
        */
      } else {
        throw new RuntimeException("4th arg should be FilterOld or FilterNew");
      }
      searcher = new IndexSearcher(reader);
      searcher.setSimilarityProvider(provider);
    } else if (args.length == 13) {
      final String commit = args[12];
      System.out.println("open commit=" + commit);
      searcher = new IndexSearcher(IndexReader.open(findCommitPoint(commit, dir), true));
      searcher.setSimilarityProvider(provider);
    } else {
      // open last commit
      System.out.println("open latest commit");
      searcher = new IndexSearcher(dir);
      searcher.setSimilarityProvider(provider);
    }

    System.out.println("reader=" + searcher.getIndexReader());

    //s.search(new TermQuery(new Term("body", "bar")), null, 10, new Sort(new SortField("unique1000000", SortField.STRING)));
    //final long t1 = System.currentTimeMillis();
    //System.out.println("warm time = " + (t1-t0)/1000.0);

    //System.gc();
    //System.out.println("RAM: " + (Runtime.getRuntime().totalMemory() - Runtime.getRuntime().freeMemory()));
    final Analyzer a;
    if (analyzer.equals("EnglishAnalyzer")) {
      a = new EnglishAnalyzer(Version.LUCENE_31);
    } else if (analyzer.equals("ClassicAnalyzer")) {
      a = new ClassicAnalyzer(Version.LUCENE_30);
    } else if (analyzer.equals("StandardAnalyzer")) {
      a = new StandardAnalyzer(Version.LUCENE_40, Collections.emptySet());
    } else if (analyzer.equals("ShingleStandardAnalyzer")) {
<<<<<<< HEAD
      a = new ShingleAnalyzerWrapper(new StandardAnalyzer(Version.LUCENE_40, Collections.emptySet()),
                                     2, 2, ShingleFilter.TOKEN_SEPARATOR, true, true);
=======
      ShingleAnalyzerWrapper an = new ShingleAnalyzerWrapper(new StandardAnalyzer(Version.LUCENE_40, Collections.emptySet()),
                                  2, 2, ShingleFilter.TOKEN_SEPARATOR, true, true);
      a = an;
>>>>>>> 0cd513fe
    } else {
      throw new RuntimeException("unknown analyzer " + analyzer);
    } 

    final Set<BytesRef> pkSeenIDs = new HashSet<BytesRef>();
    final List<PKLookupTask> pkLookupTasks = new ArrayList<PKLookupTask>();

    final QueryParser p = new QueryParser(Version.LUCENE_31, "body", a);
    p.setLowercaseExpandedTerms(false);

    // Pick a random top N tasks per category:
    final List<Task> tasks = loadTasks(p, fieldName, tasksFile, doSort);
    final Random staticRandom = new Random(staticRandomSeed);
    Collections.shuffle(tasks, staticRandom);
    final List<Task> prunedTasks = pruneTasks(tasks, numTaskPerCat);

    //for(Task task : prunedTasks) {
    //System.out.println("TASK: " + task.origString);
    //}

    // Add PK tasks
    final int numPKTasks = (int) Math.min(searcher.maxDoc()/6000., numTaskPerCat);
    for(int idx=0;idx<numPKTasks;idx++) {
      prunedTasks.add(new PKLookupTask(searcher.maxDoc(), staticRandom, 4000, pkSeenIDs, idx));
    }

    final List<Task> allTasks = new ArrayList<Task>();

    final Random random = new Random(randomSeed);

    // Copy the pruned tasks multiple times, shuffling the order each time:
    for(int iter=0;iter<taskRepeatCount;iter++) {
      Collections.shuffle(prunedTasks, random);
      for(Task task : prunedTasks) {
        allTasks.add(task.clone());
      }
    }
    System.out.println("TASK LEN=" + allTasks.size());

    final AtomicInteger nextTask = new AtomicInteger();
    final Map<Task,Task> tasksSeen = new HashMap<Task,Task>();

    final Thread[] threads = new Thread[threadCount];
    final CountDownLatch startLatch = new CountDownLatch(1);
    final CountDownLatch stopLatch = new CountDownLatch(threadCount);
    final DirectSpellChecker spellChecker = new DirectSpellChecker();
    // Evil respeller:
    //spellChecker.setMinPrefix(0);
    //spellChecker.setMaxInspections(1024);
    final IndexState indexState = new IndexState(searcher, spellChecker);
    for(int threadIDX=0;threadIDX<threadCount;threadIDX++) {
      threads[threadIDX] = new TaskThread(startLatch, stopLatch, allTasks, nextTask, indexState, threadIDX);
      threads[threadIDX].start();
    }
    Thread.sleep(10);

    final long startNanos = System.nanoTime();
    startLatch.countDown();
    stopLatch.await();
    final long endNanos = System.nanoTime();

    System.out.println("\n" + ((endNanos - startNanos)/1000000.0) + " msec total");

    indexState.setDocIDToID();

    System.out.println("\nResults for " + allTasks.size() + " tasks:");
    for(final Task task : allTasks) {
      final Task other = tasksSeen.get(task);
      if (other != null) {
        if (task.checksum() != other.checksum()) {
          throw new RuntimeException("task " + task + " hit different checksums: " + task.checksum() + " vs " + other.checksum());
        }
      } else {
        tasksSeen.put(task, task);
      }
      System.out.println("\nTASK: " + task);
      System.out.println("  " + (task.runTimeNanos/1000000.0) + " msec");
      System.out.println("  thread " + task.threadID);
      task.printResults(indexState);
    }

    allTasks.clear();

    // Try to get RAM usage -- some ideas poached from http://www.javaworld.com/javaworld/javatips/jw-javatip130.html
    final Runtime runtime = Runtime.getRuntime();
    long usedMem1 = usedMemory(runtime);
    long usedMem2 = Long.MAX_VALUE;
    for(int iter=0;iter<10;iter++) {
      runtime.runFinalization();
      runtime.gc();
      Thread.currentThread().yield();
      Thread.sleep(100);
      usedMem2 = usedMem1;
      usedMem1 = usedMemory(runtime);
    }
    System.out.println("\nHEAP: " + usedMemory(runtime));
  }

  private static List<Task> pruneTasks(List<Task> tasks, int numTaskPerCat) {
    final Map<String,Integer> catCounts = new HashMap<String,Integer>();
    final List<Task> newTasks = new ArrayList<Task>();
    for(Task task : tasks) {
      final String cat = task.getCategory();
      Integer v = catCounts.get(cat);
      int catCount;
      if (v == null) {
        catCount = 0;
      } else {
        catCount = v.intValue();
      }

      if (catCount >= numTaskPerCat) {
        // System.out.println("skip task cat=" + cat);
        continue;
      }
      catCount++;
      catCounts.put(cat, catCount);
      newTasks.add(task);
    }

    return newTasks;
  }

  private static long usedMemory(Runtime runtime) {
    return runtime.totalMemory() - runtime.freeMemory();
  }
  
  private static class TaskThread extends Thread {
    private final CountDownLatch startLatch;
    private final CountDownLatch stopLatch;
    private final List<Task> tasks;
    private final AtomicInteger nextTask;
    private final IndexState indexState;
    private final int threadID;

    public TaskThread(CountDownLatch startLatch, CountDownLatch stopLatch, List<Task> tasks, AtomicInteger nextTask, IndexState indexState, int threadID) {
      this.startLatch = startLatch;
      this.stopLatch = stopLatch;
      this.tasks = tasks;
      this.nextTask = nextTask;
      this.indexState = indexState;
      this.threadID = threadID;
    }

    @Override
    public void run() {
      try {
        startLatch.await();
      } catch (InterruptedException ie) {
        Thread.currentThread().interrupt();
        return;
      }

      try {
        while(true) {
          final int next = nextTask.getAndIncrement();
          if (next >= tasks.size()) {
            break;
          }
          final Task task = tasks.get(next);
          final long t0 = System.nanoTime();
          try {
            task.go(indexState);
          } catch (IOException ioe) {
            throw new RuntimeException(ioe);
          }
          task.runTimeNanos = System.nanoTime()-t0;
          task.threadID = threadID;
        }
      } finally {
        stopLatch.countDown();
      }
    }
  }
}<|MERGE_RESOLUTION|>--- conflicted
+++ resolved
@@ -46,16 +46,14 @@
 import org.apache.lucene.index.codecs.CodecProvider;
 //import org.apache.lucene.index.codecs.mocksep.MockSepCodec;
 import org.apache.lucene.queryparser.classic.ParseException;
-<<<<<<< HEAD
 import org.apache.lucene.queryparser.classic.QueryParser;
-=======
+import org.apache.lucene.queryparser.classic.ParseException;
 import org.apache.lucene.search.similarities.BasicSimilarityProvider;
 import org.apache.lucene.search.similarities.Similarity;
 import org.apache.lucene.search.similarities.SimilarityProvider;
 import org.apache.lucene.search.spell.SuggestMode;
 import org.apache.lucene.search.spell.SuggestWord;
 import org.apache.lucene.search.spell.DirectSpellChecker;
->>>>>>> 0cd513fe
 import org.apache.lucene.search.*;
 import org.apache.lucene.search.grouping.*;
 import org.apache.lucene.search.spans.*;
@@ -768,14 +766,8 @@
     } else if (analyzer.equals("StandardAnalyzer")) {
       a = new StandardAnalyzer(Version.LUCENE_40, Collections.emptySet());
     } else if (analyzer.equals("ShingleStandardAnalyzer")) {
-<<<<<<< HEAD
       a = new ShingleAnalyzerWrapper(new StandardAnalyzer(Version.LUCENE_40, Collections.emptySet()),
                                      2, 2, ShingleFilter.TOKEN_SEPARATOR, true, true);
-=======
-      ShingleAnalyzerWrapper an = new ShingleAnalyzerWrapper(new StandardAnalyzer(Version.LUCENE_40, Collections.emptySet()),
-                                  2, 2, ShingleFilter.TOKEN_SEPARATOR, true, true);
-      a = an;
->>>>>>> 0cd513fe
     } else {
       throw new RuntimeException("unknown analyzer " + analyzer);
     } 
