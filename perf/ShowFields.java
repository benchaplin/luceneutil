package perf;
/**
 * Licensed to the Apache Software Foundation (ASF) under one or more
 * contributor license agreements.  See the NOTICE file distributed with
 * this work for additional information regarding copyright ownership.
 * The ASF licenses this file to You under the Apache License, Version 2.0
 * (the "License"); you may not use this file except in compliance with
 * the License.  You may obtain a copy of the License at
 *
 *     http://www.apache.org/licenses/LICENSE-2.0
 *
 * Unless required by applicable law or agreed to in writing, software
 * distributed under the License is distributed on an "AS IS" BASIS,
 * WITHOUT WARRANTIES OR CONDITIONS OF ANY KIND, either express or implied.
 * See the License for the specific language governing permissions and
 * limitations under the License.
 */
import java.io.File;
import java.io.IOException;
import java.util.Iterator;

import org.apache.lucene.index.CorruptIndexException;
<<<<<<< HEAD
=======
import org.apache.lucene.index.Fields;
>>>>>>> 13669641
import org.apache.lucene.index.DirectoryReader;
import org.apache.lucene.index.Fields;
import org.apache.lucene.index.MultiFields;
import org.apache.lucene.index.TermsEnum;
import org.apache.lucene.store.FSDirectory;
import org.apache.lucene.util.BytesRef;

public class ShowFields {

  
  public static void main(String[] args) throws CorruptIndexException, IOException {
    DirectoryReader reader = DirectoryReader.open(FSDirectory.open(new File("/home/simon/work/projects/lucene/bench/indices/Standard.work.trunk.wiki.nd0.1M/index")));
    Fields fields = MultiFields.getFields(reader);
    Iterator<String> iterator = fields.iterator();
    String name;
    while((name = iterator.next()) != null) {
      System.out.println(name);
      if(name.equals("docdate")) {
        TermsEnum terms = fields.terms(name).iterator(null);
        BytesRef ref;
        int i = 0;
        while((ref = terms.next()) != null) {
          System.out.println(ref.utf8ToString());
          if(i++ == 10)
            break;
        }
      }
        
    }
  }
}<|MERGE_RESOLUTION|>--- conflicted
+++ resolved
@@ -20,12 +20,9 @@
 import java.util.Iterator;
 
 import org.apache.lucene.index.CorruptIndexException;
-<<<<<<< HEAD
-=======
-import org.apache.lucene.index.Fields;
->>>>>>> 13669641
 import org.apache.lucene.index.DirectoryReader;
 import org.apache.lucene.index.Fields;
+import org.apache.lucene.index.DirectoryReader;
 import org.apache.lucene.index.MultiFields;
 import org.apache.lucene.index.TermsEnum;
 import org.apache.lucene.store.FSDirectory;
@@ -37,9 +34,7 @@
   public static void main(String[] args) throws CorruptIndexException, IOException {
     DirectoryReader reader = DirectoryReader.open(FSDirectory.open(new File("/home/simon/work/projects/lucene/bench/indices/Standard.work.trunk.wiki.nd0.1M/index")));
     Fields fields = MultiFields.getFields(reader);
-    Iterator<String> iterator = fields.iterator();
-    String name;
-    while((name = iterator.next()) != null) {
+    for(String name : fields) {
       System.out.println(name);
       if(name.equals("docdate")) {
         TermsEnum terms = fields.terms(name).iterator(null);
@@ -47,11 +42,11 @@
         int i = 0;
         while((ref = terms.next()) != null) {
           System.out.println(ref.utf8ToString());
-          if(i++ == 10)
+          if(i++ == 10) {
             break;
+          }
         }
       }
-        
     }
   }
 }