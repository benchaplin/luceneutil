--- conflicted
+++ resolved
@@ -388,11 +388,11 @@
 
   if not DO_RESET:
     output = []
-    results, cmpDiffs, searchHeap = r.simpleReport(resultsPrev,
-                                                   resultsNow,
-                                                   False, True,
-                                                   'prev', 'now',
-                                                   writer=output.append)
+    results, cmpDiffs, searchHeaps = r.simpleReport(resultsPrev,
+                                                    resultsNow,
+                                                    False, True,
+                                                    'prev', 'now',
+                                                    writer=output.append)
     f = open('%s/%s.html' % (NIGHTLY_REPORTS_DIR, timeStamp), 'wb')
     timeStamp2 = '%s %02d/%02d/%04d' % (start.strftime('%a'), start.day, start.month, start.year)
     w = f.write
@@ -411,6 +411,8 @@
     shutil.move('out.png', '%s/%s.png' % (NIGHTLY_REPORTS_DIR, timeStamp))
     searchResults = results
 
+    print '  heaps: %s' % str(searchHeaps)
+
     if cmpDiffs is not None:
       warnings, errors = cmpDiffs
       print 'WARNING: search result differences: %s' % str(warnings)
@@ -425,25 +427,21 @@
              nrtResults,
              searchResults,
              svnRev,
-<<<<<<< HEAD
-             luceneUtilRev)
-
-=======
              luceneUtilRev,
-             searchHeap)
->>>>>>> f4f58a3c
+             searchHeaps)
   for fname in resultsNow:
     shutil.copy(fname, runLogDir)
 
   if REAL:
-    for fname in resultsNow:
-      shutil.move(fname, fname + '.prev')
-
-    # print 'rename %s to %s' % (indexPathNow, indexPathPrev)
-    if os.path.exists(indexPathNow):
-      if os.path.exists(indexPathPrev):
-        shutil.rmtree(indexPathPrev)
-      os.rename(indexPathNow, indexPathPrev)
+    if not DEBUG:
+      for fname in resultsNow:
+        shutil.move(fname, fname + '.prev')
+
+      # print 'rename %s to %s' % (indexPathNow, indexPathPrev)
+      if os.path.exists(indexPathNow):
+        if os.path.exists(indexPathPrev):
+          shutil.rmtree(indexPathPrev)
+        os.rename(indexPathNow, indexPathPrev)
 
     os.chdir(runLogDir)
     runCommand('tar cjf logs.tar.bz2 *')
@@ -498,9 +496,9 @@
         utilRev = None
 
       if len(tup) > 11:
-        searchHeap = tup[11]
+        searchHeaps = tup[11]
       else:
-        searchHeap = None
+        searchHeaps = None
         
       timeStampString = '%04d-%02d-%02d %02d:%02d:%02d' % \
                         (timeStamp.year,
